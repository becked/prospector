"""Database connection and schema management for tournament data.

This module handles DuckDB connection, schema creation, and database operations
for the tournament visualization application.
"""

import logging
import threading
from contextlib import contextmanager
from typing import Any, Dict, List, Optional, Tuple

import duckdb

logger = logging.getLogger(__name__)


class TournamentDatabase:
    """Manages database connection and schema for tournament data."""

    def __init__(
        self, db_path: str = "tournament_data.duckdb", read_only: bool = True
    ) -> None:
        """Initialize database connection.

        Args:
            db_path: Path to the DuckDB database file
            read_only: Whether to open in read-only mode (default True for safety)
        """
        self.db_path = db_path
        self.read_only = read_only
        self.connection: Optional[duckdb.DuckDBPyConnection] = None
        self._lock = threading.RLock()  # Use reentrant lock to avoid deadlocks

        # Run migrations if not in read-only mode
        if not read_only:
            self.connect()  # Ensure connection exists
            self.migrate_to_participant_tracking()
            self.migrate_to_pick_order_tracking()

    @contextmanager
    def get_connection(self):
        """Context manager for database connections with proper locking.

        Uses the shared connection to prevent multiple connections.

        Yields:
            DuckDB connection object
        """
        with self._lock:
            # Ensure the shared connection is established
            conn = self.connect()
            yield conn

    def connect(self) -> duckdb.DuckDBPyConnection:
        """Establish database connection.

        Uses double-checked locking pattern for thread safety.

        Returns:
            DuckDB connection object
        """
        # First check without lock for performance
        if self.connection is None:
            # Second check with lock for thread safety
            with self._lock:
                if self.connection is None:
                    # Connect based on read_only setting
                    self.connection = duckdb.connect(
                        self.db_path, read_only=self.read_only
                    )
                    mode = "read-only" if self.read_only else "read-write"
                    logger.info(
                        f"Connected to database: {self.db_path} ({mode} mode, single shared connection)"
                    )
        return self.connection

    def close(self) -> None:
        """Close database connection."""
        with self._lock:
            if self.connection:
                self.connection.close()
                self.connection = None
                logger.info("Shared database connection closed")

    def execute_query(
        self, query: str, parameters: Optional[Dict[str, Any]] = None
    ) -> None:
        """Execute a SQL query (for INSERT/UPDATE/DELETE operations).

        Args:
            query: SQL query string
            parameters: Query parameters
        """
        with self.get_connection() as conn:
            conn.execute(query, parameters or {})

    def fetch_all(
        self, query: str, parameters: Optional[Dict[str, Any]] = None
    ) -> List[Tuple]:
        """Execute query and fetch all results.

        Args:
            query: SQL query string
            parameters: Query parameters

        Returns:
            List of result tuples
        """
        with self.get_connection() as conn:
            result = conn.execute(query, parameters or {})
            return result.fetchall()

    def fetch_one(
        self, query: str, parameters: Optional[Dict[str, Any]] = None
    ) -> Optional[Tuple]:
        """Execute query and fetch one result.

        Args:
            query: SQL query string
            parameters: Query parameters

        Returns:
            Single result tuple or None
        """
        with self.get_connection() as conn:
            result = conn.execute(query, parameters or {})
            return result.fetchone()

    def create_schema(self) -> None:
        """Create the complete database schema."""
        logger.info("Creating database schema...")

        # Create sequences for auto-increment
        self._create_sequences()

        # Create tables in dependency order
        self._create_matches_table()
        self._create_tournament_participants_table()
        self._create_players_table()
        self._create_rulers_table()
        self._create_match_winners_table()
        self._create_match_metadata_table()
        self._create_territories_table()
        self._create_events_table()
        self._create_resources_table()
        self._create_technology_progress_table()
        self._create_player_statistics_table()
        self._create_units_produced_table()
        self._create_unit_classifications_table()
        self._create_player_points_history_table()
        self._create_player_military_history_table()
        self._create_player_legitimacy_history_table()
        self._create_family_opinion_history_table()
        self._create_religion_opinion_history_table()
        self._create_participant_name_overrides_table()
        self._create_pick_order_games_table()
        self._create_schema_migrations_table()
        self._create_views()

        # Mark initial schema version
        self._mark_schema_version(
            "1.0.0",
            "Initial database schema with comprehensive constraints and indexes",
        )

        logger.info("Database schema created successfully")

    def _create_sequences(self) -> None:
        """Create sequences for auto-increment primary keys."""
        sequences = [
            "CREATE SEQUENCE IF NOT EXISTS matches_id_seq START 1;",
            "CREATE SEQUENCE IF NOT EXISTS players_id_seq START 1;",
            "CREATE SEQUENCE IF NOT EXISTS rulers_id_seq START 1;",
            "CREATE SEQUENCE IF NOT EXISTS territories_id_seq START 1;",
            "CREATE SEQUENCE IF NOT EXISTS events_id_seq START 1;",
            "CREATE SEQUENCE IF NOT EXISTS resources_id_seq START 1;",
            "CREATE SEQUENCE IF NOT EXISTS technology_progress_id_seq START 1;",
            "CREATE SEQUENCE IF NOT EXISTS player_statistics_id_seq START 1;",
            "CREATE SEQUENCE IF NOT EXISTS units_produced_id_seq START 1;",
            "CREATE SEQUENCE IF NOT EXISTS points_history_id_seq START 1;",
            "CREATE SEQUENCE IF NOT EXISTS military_history_id_seq START 1;",
            "CREATE SEQUENCE IF NOT EXISTS legitimacy_history_id_seq START 1;",
            "CREATE SEQUENCE IF NOT EXISTS family_opinion_id_seq START 1;",
            "CREATE SEQUENCE IF NOT EXISTS religion_opinion_id_seq START 1;",
        ]

        with self.get_connection() as conn:
            for seq_query in sequences:
                conn.execute(seq_query)

    def _create_matches_table(self) -> None:
        """Create the matches table."""
        query = """
        CREATE TABLE IF NOT EXISTS matches (
            match_id BIGINT PRIMARY KEY,
            challonge_match_id INTEGER,
            file_name VARCHAR(255) NOT NULL,
            file_hash CHAR(64) NOT NULL,
            game_name VARCHAR(255),
            save_date TIMESTAMP,
            processed_date TIMESTAMP DEFAULT CURRENT_TIMESTAMP,
            game_mode VARCHAR(50),
            map_size VARCHAR(20),
            map_class VARCHAR(50),
            map_aspect_ratio VARCHAR(20),
            turn_style VARCHAR(50),
            turn_timer VARCHAR(20),
            victory_conditions TEXT,
            total_turns INTEGER,
            winner_player_id BIGINT,
            player1_participant_id BIGINT,
            player2_participant_id BIGINT,
            winner_participant_id BIGINT,
            first_picker_participant_id BIGINT,
            second_picker_participant_id BIGINT,
            narrative_summary TEXT,

            CONSTRAINT unique_file UNIQUE(file_name, file_hash),
            CONSTRAINT check_total_turns CHECK(total_turns >= 0)
        );

        CREATE INDEX IF NOT EXISTS idx_matches_processed_date ON matches(processed_date);
        CREATE INDEX IF NOT EXISTS idx_matches_challonge_id ON matches(challonge_match_id);
        CREATE INDEX IF NOT EXISTS idx_matches_save_date ON matches(save_date);
        CREATE INDEX IF NOT EXISTS idx_matches_winner ON matches(winner_player_id);
        """
        with self.get_connection() as conn:
            conn.execute(query)

    def _create_tournament_participants_table(self) -> None:
        """Create the tournament_participants table."""
        query = """
        CREATE TABLE IF NOT EXISTS tournament_participants (
            participant_id BIGINT PRIMARY KEY,
            display_name VARCHAR NOT NULL,
            display_name_normalized VARCHAR NOT NULL,
            challonge_username VARCHAR,
            challonge_user_id BIGINT,
            seed INTEGER,
            final_rank INTEGER,
            created_at TIMESTAMP,
            updated_at TIMESTAMP
        );

        CREATE INDEX IF NOT EXISTS idx_participants_normalized
        ON tournament_participants(display_name_normalized);
        """
        with self.get_connection() as conn:
            conn.execute(query)

    def _create_players_table(self) -> None:
        """Create the players table."""
        query = """
        CREATE TABLE IF NOT EXISTS players (
            player_id BIGINT PRIMARY KEY,
            match_id BIGINT NOT NULL REFERENCES matches(match_id),
            player_name VARCHAR(100) NOT NULL,
            player_name_normalized VARCHAR(100) NOT NULL,
            civilization VARCHAR(50),
            team_id INTEGER,
            difficulty_level VARCHAR(20),
            final_score INTEGER DEFAULT 0,
            is_human BOOLEAN DEFAULT TRUE,
            final_turn_active INTEGER,
            participant_id BIGINT,

            CONSTRAINT check_final_score CHECK(final_score >= 0),
            CONSTRAINT check_final_turn_active CHECK(final_turn_active >= 0)
        );

        CREATE INDEX IF NOT EXISTS idx_players_match_id ON players(match_id);
        CREATE INDEX IF NOT EXISTS idx_players_name ON players(player_name);
        CREATE INDEX IF NOT EXISTS idx_players_name_normalized ON players(player_name_normalized);
        CREATE INDEX IF NOT EXISTS idx_players_civilization ON players(civilization);
        CREATE INDEX IF NOT EXISTS idx_players_match_name ON players(match_id, player_name_normalized);
        CREATE INDEX IF NOT EXISTS idx_players_participant ON players(participant_id);
        """
        with self.get_connection() as conn:
            conn.execute(query)

    def _create_rulers_table(self) -> None:
        """Create the rulers table for tracking ruler succession."""
        query = """
        CREATE TABLE IF NOT EXISTS rulers (
            ruler_id INTEGER PRIMARY KEY,
            match_id BIGINT NOT NULL REFERENCES matches(match_id),
            player_id BIGINT NOT NULL REFERENCES players(player_id),
            character_id INTEGER NOT NULL,
            ruler_name VARCHAR,
            archetype VARCHAR,
            starting_trait VARCHAR,
            succession_order INTEGER NOT NULL,
            succession_turn INTEGER NOT NULL,

            CONSTRAINT check_succession_order CHECK(succession_order >= 0),
            CONSTRAINT check_succession_turn CHECK(succession_turn >= 1)
        );

        CREATE INDEX IF NOT EXISTS idx_rulers_match_id ON rulers(match_id);
        CREATE INDEX IF NOT EXISTS idx_rulers_player_id ON rulers(player_id);
        CREATE INDEX IF NOT EXISTS idx_rulers_match_player ON rulers(match_id, player_id);
        CREATE INDEX IF NOT EXISTS idx_rulers_succession_order ON rulers(match_id, player_id, succession_order);
        """
        with self.get_connection() as conn:
            conn.execute(query)

    def _create_match_winners_table(self) -> None:
        """Create the match_winners table for tracking winners separately."""
        query = """
        CREATE TABLE IF NOT EXISTS match_winners (
            match_id BIGINT PRIMARY KEY REFERENCES matches(match_id),
            winner_player_id BIGINT NOT NULL REFERENCES players(player_id),
            winner_determination_method VARCHAR(50) DEFAULT 'automatic',
            determined_at TIMESTAMP DEFAULT CURRENT_TIMESTAMP
        );

        CREATE INDEX IF NOT EXISTS idx_match_winners_player ON match_winners(winner_player_id);
        """
        with self.get_connection() as conn:
            conn.execute(query)

    def _create_game_state_table(self) -> None:
        """Create the game_state table."""
        query = """
        CREATE TABLE IF NOT EXISTS game_state (
            state_id BIGINT PRIMARY KEY,
            match_id BIGINT NOT NULL REFERENCES matches(match_id),
            turn_number INTEGER NOT NULL,
            active_player_id BIGINT REFERENCES players(player_id),
            game_year INTEGER,
            turn_timestamp TIMESTAMP,

            CONSTRAINT check_turn_number CHECK(turn_number >= 0),
            CONSTRAINT check_game_year CHECK(game_year >= 0)
        );
        
        CREATE INDEX IF NOT EXISTS idx_game_state_match_turn ON game_state(match_id, turn_number);
        CREATE INDEX IF NOT EXISTS idx_game_state_player ON game_state(active_player_id);
        """
        with self.get_connection() as conn:
            conn.execute(query)

    def _create_territories_table(self) -> None:
        """Create the territories table."""
        query = """
        CREATE TABLE IF NOT EXISTS territories (
            territory_id BIGINT PRIMARY KEY,
            match_id BIGINT NOT NULL REFERENCES matches(match_id),
            x_coordinate INTEGER NOT NULL,
            y_coordinate INTEGER NOT NULL,
            turn_number INTEGER NOT NULL,
            terrain_type VARCHAR(50),
            owner_player_id BIGINT REFERENCES players(player_id),

            CONSTRAINT check_x_coordinate CHECK(x_coordinate >= 0 AND x_coordinate <= 45),
            CONSTRAINT check_y_coordinate CHECK(y_coordinate >= 0 AND y_coordinate <= 45),
            CONSTRAINT check_turn_number CHECK(turn_number >= 0),
            CONSTRAINT unique_territory_turn UNIQUE(match_id, x_coordinate, y_coordinate, turn_number)
        );
        
        CREATE INDEX IF NOT EXISTS idx_territories_spatial ON territories(match_id, x_coordinate, y_coordinate);
        CREATE INDEX IF NOT EXISTS idx_territories_temporal ON territories(match_id, turn_number);
        CREATE INDEX IF NOT EXISTS idx_territories_owner ON territories(owner_player_id);
        CREATE INDEX IF NOT EXISTS idx_territories_spatial_temporal ON territories(match_id, turn_number, x_coordinate, y_coordinate);
        """
        with self.get_connection() as conn:
            conn.execute(query)

    def _create_events_table(self) -> None:
        """Create the events table."""
        query = """
        CREATE TABLE IF NOT EXISTS events (
            event_id BIGINT PRIMARY KEY,
            match_id BIGINT NOT NULL REFERENCES matches(match_id),
            turn_number INTEGER NOT NULL,
            event_type VARCHAR(100) NOT NULL,
            player_id BIGINT REFERENCES players(player_id),
            description TEXT,
            x_coordinate INTEGER,
            y_coordinate INTEGER,
            event_data JSON,

            CONSTRAINT check_turn_number CHECK(turn_number >= 0),
            CONSTRAINT check_x_coordinate CHECK(x_coordinate IS NULL OR (x_coordinate >= 0 AND x_coordinate <= 45)),
            CONSTRAINT check_y_coordinate CHECK(y_coordinate IS NULL OR (y_coordinate >= 0 AND y_coordinate <= 45))
        );
        
        CREATE INDEX IF NOT EXISTS idx_events_match_turn ON events(match_id, turn_number);
        CREATE INDEX IF NOT EXISTS idx_events_type ON events(event_type);
        CREATE INDEX IF NOT EXISTS idx_events_player ON events(player_id);
        CREATE INDEX IF NOT EXISTS idx_events_location ON events(x_coordinate, y_coordinate);
        CREATE INDEX IF NOT EXISTS idx_events_type_player ON events(event_type, player_id, turn_number);
        """
        with self.get_connection() as conn:
            conn.execute(query)

    def _create_resources_table(self) -> None:
        """Create the player_yield_history table (formerly resources)."""
        query = """
        CREATE TABLE IF NOT EXISTS player_yield_history (
            resource_id BIGINT PRIMARY KEY,
            match_id BIGINT NOT NULL REFERENCES matches(match_id),
            player_id BIGINT NOT NULL REFERENCES players(player_id),
            turn_number INTEGER NOT NULL,
            resource_type VARCHAR(50) NOT NULL,
            amount INTEGER NOT NULL,

            CONSTRAINT check_turn_number CHECK(turn_number >= 0),
            CONSTRAINT unique_yield_turn UNIQUE(match_id, player_id, turn_number, resource_type)
        );

        CREATE INDEX IF NOT EXISTS idx_yield_history_match_player ON player_yield_history(match_id, player_id);
        CREATE INDEX IF NOT EXISTS idx_yield_history_turn ON player_yield_history(turn_number);
        CREATE INDEX IF NOT EXISTS idx_yield_history_type ON player_yield_history(resource_type);
        CREATE INDEX IF NOT EXISTS idx_yield_history_match_turn_type ON player_yield_history(match_id, turn_number, resource_type);
        """
        with self.get_connection() as conn:
            conn.execute(query)

    def _create_match_metadata_table(self) -> None:
        """Create the match_metadata table for detailed game settings."""
        query = """
        CREATE TABLE IF NOT EXISTS match_metadata (
            match_id BIGINT PRIMARY KEY REFERENCES matches(match_id),
            difficulty VARCHAR(50),
            event_level VARCHAR(50),
            victory_type VARCHAR(100),
            victory_turn INTEGER,
            opponent_level VARCHAR(50),
            tribe_level VARCHAR(50),
            development VARCHAR(50),
            advantage VARCHAR(50),
            succession_gender VARCHAR(100),
            succession_order VARCHAR(100),
            mortality VARCHAR(50),
            victory_point_modifier VARCHAR(50),
            game_options TEXT,
            dlc_content TEXT,
            map_settings TEXT,

            CONSTRAINT check_victory_turn CHECK(victory_turn IS NULL OR victory_turn >= 0)
        );

        CREATE INDEX IF NOT EXISTS idx_match_metadata_difficulty ON match_metadata(difficulty);
        CREATE INDEX IF NOT EXISTS idx_match_metadata_victory_type ON match_metadata(victory_type);
        """
        with self.get_connection() as conn:
            conn.execute(query)

    def _create_technology_progress_table(self) -> None:
        """Create the technology_progress table for tracking tech research."""
        query = """
        CREATE TABLE IF NOT EXISTS technology_progress (
            tech_progress_id BIGINT PRIMARY KEY,
            match_id BIGINT NOT NULL REFERENCES matches(match_id),
            player_id BIGINT NOT NULL REFERENCES players(player_id),
            tech_name VARCHAR(100) NOT NULL,
            count INTEGER NOT NULL,

            CONSTRAINT check_tech_count CHECK(count >= 0),
            CONSTRAINT unique_tech_per_player UNIQUE(match_id, player_id, tech_name)
        );

        CREATE INDEX IF NOT EXISTS idx_tech_progress_match_player ON technology_progress(match_id, player_id);
        CREATE INDEX IF NOT EXISTS idx_tech_progress_tech_name ON technology_progress(tech_name);
        """
        with self.get_connection() as conn:
            conn.execute(query)

    def _create_player_statistics_table(self) -> None:
        """Create the player_statistics table for tracking various player stats including law progression."""
        query = """
        CREATE TABLE IF NOT EXISTS player_statistics (
            stat_id BIGINT PRIMARY KEY,
            match_id BIGINT NOT NULL REFERENCES matches(match_id),
            player_id BIGINT NOT NULL REFERENCES players(player_id),
            stat_category VARCHAR(100) NOT NULL,
            stat_name VARCHAR(100) NOT NULL,
            value INTEGER NOT NULL,

            CONSTRAINT unique_stat_per_player UNIQUE(match_id, player_id, stat_category, stat_name)
        );

        CREATE INDEX IF NOT EXISTS idx_player_stats_match_player ON player_statistics(match_id, player_id);
        CREATE INDEX IF NOT EXISTS idx_player_stats_category ON player_statistics(stat_category);
        CREATE INDEX IF NOT EXISTS idx_player_stats_name ON player_statistics(stat_name);
        """
        with self.get_connection() as conn:
            conn.execute(query)

    def _create_units_produced_table(self) -> None:
        """Create the units_produced table for tracking unit production by players."""
        query = """
        CREATE TABLE IF NOT EXISTS units_produced (
            unit_produced_id BIGINT PRIMARY KEY,
            match_id BIGINT NOT NULL REFERENCES matches(match_id),
            player_id BIGINT NOT NULL REFERENCES players(player_id),
            unit_type VARCHAR(100) NOT NULL,
            count INTEGER NOT NULL,

            CONSTRAINT check_unit_count CHECK(count >= 0),
            CONSTRAINT unique_unit_per_player UNIQUE(match_id, player_id, unit_type)
        );

        CREATE INDEX IF NOT EXISTS idx_units_produced_match_player ON units_produced(match_id, player_id);
        CREATE INDEX IF NOT EXISTS idx_units_produced_unit_type ON units_produced(unit_type);
        CREATE INDEX IF NOT EXISTS idx_units_produced_match_unit ON units_produced(match_id, unit_type);
        """
        with self.get_connection() as conn:
            conn.execute(query)

    def _create_unit_classifications_table(self) -> None:
        """Create the unit_classifications table for categorizing unit types."""
        query = """
        CREATE TABLE IF NOT EXISTS unit_classifications (
            unit_type VARCHAR(100) PRIMARY KEY,
            category VARCHAR(50) NOT NULL,
            role VARCHAR(50) NOT NULL,
            description TEXT
        );

        CREATE INDEX IF NOT EXISTS idx_unit_classifications_category ON unit_classifications(category);
        CREATE INDEX IF NOT EXISTS idx_unit_classifications_role ON unit_classifications(role);
        """
        with self.get_connection() as conn:
            conn.execute(query)

            # Populate with initial unit classifications
            classifications = [
                # Civilian units
                (
                    "UNIT_WORKER",
                    "civilian",
                    "worker",
                    "Worker unit for improving tiles",
                ),
                (
                    "UNIT_SETTLER",
                    "civilian",
                    "settler",
                    "Settler unit for founding cities",
                ),
                (
<<<<<<< HEAD
                    "UNIT_CARAVAN",
                    "civilian",
                    "caravan",
                    "Caravan unit for trade",
                ),
                
=======
                    "UNIT_SCOUT",
                    "civilian",
                    "scout",
                    "Scout unit for exploration and reconnaissance",
                ),
>>>>>>> 3cc1ef01
                # Religious units
                (
                    "UNIT_JUDAISM_DISCIPLE",
                    "religious",
                    "religious",
                    "Religious unit for spreading Judaism",
                ),
                (
                    "UNIT_ZOROASTRIANISM_DISCIPLE",
                    "religious",
                    "religious",
                    "Religious unit for spreading Zoroastrianism",
                ),
<<<<<<< HEAD
                (
                    "UNIT_CHRISTIANITY_DISCIPLE",
                    "religious",
                    "religious",
                    "Religious unit for spreading Christianity",
                ),
                (
                    "UNIT_MANICHAEISM_DISCIPLE",
                    "religious",
                    "religious",
                    "Religious unit for spreading Manichaeism",
                ),

                
                # Military - Scout
=======
>>>>>>> 3cc1ef01
                (
                    "UNIT_CHRISTIANITY_DISCIPLE",
                    "religious",
                    "religious",
                    "Religious unit for spreading Christianity",
                ),
                (
                    "UNIT_MANICHAEISM_DISCIPLE",
                    "religious",
                    "religious",
                    "Religious unit for spreading Manichaeism",
                ),
                # Military - Infantry
                ("UNIT_WARRIOR", "military", "infantry", "Basic melee infantry unit"),
                ("UNIT_SPEARMAN", "military", "infantry", "Anti-cavalry infantry unit"),
                (
                    "UNIT_MILITIA",
                    "military",
                    "infantry",
                    "Basic defensive infantry unit",
                ),
                (
                    "UNIT_CONSCRIPT",
                    "military",
                    "infantry",
                    "Advanced defensive infantry unit",
                ),
                ("UNIT_AXEMAN", "military", "infantry", "Melee infantry unit with axe"),
                ("UNIT_MACEMAN", "military", "infantry", "Heavy melee infantry unit"),
<<<<<<< HEAD
                ("UNIT_SWORDSMAN", "military", "infantry", "End game melee infantry unit"),
                ("UNIT_PIKEMAN", "military", "infantry", "End game melee anti-mounted unit"),
=======
                ("UNIT_SWORDSMAN", "military", "infantry", "Melee infantry unit with sword"),
>>>>>>> 3cc1ef01
                ("UNIT_DMT_WARRIOR", "military", "infantry", "Special infantry unit"),
                ("UNIT_SHOTELAI", "military", "infantry", "Special infantry unit"),
                ("UNIT_HOPLITE", "military", "infantry", "Greek heavy infantry unit"),
<<<<<<< HEAD
                ("UNIT_PHALANGITE", "military", "infantry", "Greek heavy infantry unit"),
                ("UNIT_HASTATUS", "military", "infantry", "Roman infantry unit"),
                (
                    "UNIT_LEGIONARY",
                    "military",
                    "infantry",
                    "Advanced Roman infantry unit",
                ),

=======
                ("UNIT_PHALANGITE", "military", "infantry", "Macedonian heavy infantry unit"),
                ("UNIT_PIKEMAN", "military", "infantry", "Anti-cavalry pike infantry unit"),
>>>>>>> 3cc1ef01
                # Military - Ranged
                ("UNIT_ARCHER", "military", "ranged", "Basic ranged unit"),
                ("UNIT_SLINGER", "military", "ranged", "Early ranged unit"),
                ("UNIT_CROSSBOWMAN", "military", "ranged", "Advanced ranged unit"),
<<<<<<< HEAD
                ("UNIT_LONGBOWMAN", "military", "ranged", "Advanced ranged unit"),
                ("UNIT_AKKADIAN_ARCHER", "military", "ranged", "Advanced ranged unit"),
                ("UNIT_CIMMERIAN_ARCHER", "military", "ranged", "Advanced ranged unit"),
                ("UNIT_MEDJAY_ARCHER", "military", "ranged", "Advanced ranged unit"),
                ("UNIT_BEJA_ARCHER", "military", "ranged", "Advanced ranged unit"),
              
=======
                ("UNIT_LONGBOWMAN", "military", "ranged", "Long-range archer unit"),
>>>>>>> 3cc1ef01
                # Military - Cavalry
                ("UNIT_CHARIOT", "military", "cavalry", "Chariot unit"),
                ("UNIT_HORSEMAN", "military", "cavalry", "Horseman unit"),
                ("UNIT_CATAPHRACT", "military", "cavalry", "CATAPHRACT unit"),
                ("UNIT_HORSE_ARCHER", "military", "cavalry", "Horse Archer unit"),
                ("UNIT_CAMEL_ARCHER", "military", "cavalry", "Most OP unit in the game"),
                ("UNIT_CATAPHRACT_ARCHER", "military", "cavalry", "Horseman unit"),
                ("UNIT_LIGHT_CHARIOT", "military", "cavalry", "Egyptian Fast chariot unit"),
                ("UNIT_MOUNTED_LANCER", "military", "cavalry", "Egyptian Fast chariot unit"),
                (
                    "UNIT_HITTITE_CHARIOT_1",
                    "military",
                    "cavalry",
                    "Hittite unique chariot unit",
                ),
                (
                    "UNIT_HITTITE_CHARIOT_2",
                    "military",
                    "cavalry",
<<<<<<< HEAD
                    "Hittite unique chariot unit",
                ),
=======
                    "Hittite unique chariot unit (upgraded)",
                ),
                ("UNIT_HORSEMAN", "military", "cavalry", "Mounted cavalry unit"),
>>>>>>> 3cc1ef01
                ("UNIT_PALTON_CAVALRY", "military", "cavalry", "Cavalry unit"),
                ("UNIT_HORSE_ARCHER", "military", "cavalry", "Mounted archer unit"),
                ("UNIT_CAMEL_ARCHER", "military", "cavalry", "Mounted camel archer unit"),
                (
                    "UNIT_CATAPHRACT_ARCHER",
                    "military",
                    "cavalry",
                    "Heavy mounted archer unit",
                ),
                (
                    "UNIT_AFRICAN_ELEPHANT",
                    "military",
                    "cavalry",
                    "Elephant cavalry unit",
                ),
                (
                    "UNIT_WAR_ELEPHANT",
                    "military",
                    "cavalry",
                    "War elephant cavalry unit",
                ),
                (
                    "UNIT_TURRETED_ELEPHANT",
                    "military",
                    "cavalry",
                    "Advanced elephant cavalry unit",
                ),
                # Military - Siege
                ("UNIT_ONAGER", "military", "siege", "Stone-throwing siege weapon"),
                ("UNIT_BALLISTA", "military", "siege", "Bolt-throwing siege weapon"),
                ("UNIT_MANGONEL", "military", "siege", "Advanced stone-throwing siege weapon"),
                (
                    "UNIT_BATTERING_RAM",
                    "military",
                    "siege",
                    "Siege weapon for attacking cities",
                ),
                (
                    "UNIT_SIEGE_TOWER",
                    "military",
                    "siege",
<<<<<<< HEAD
                    "Siege weapon for attacking cities",
                ),
                ("UNIT_POLYBOLOS", "military", "siege", "Toruqe siege weapon"),
                ("UNIT_MANGONEL", "military", "siege", "Boulders of death siege weapon"),
                # Military - Naval
                ("UNIT_BIREME", "military", "naval", "Ancient warship"),
                ("UNIT_TRIREME", "military", "naval", "Ancient warship lvl 2"),
                ("UNIT_DROMON", "military", "naval", "Ancient warship lvl 3"),
               
=======
                    "Siege tower for scaling city walls",
                ),
                # Military - Naval
                ("UNIT_BIREME", "military", "naval", "Ancient warship"),
                ("UNIT_TRIREME", "military", "naval", "Advanced ancient warship"),
>>>>>>> 3cc1ef01
            ]

            insert_query = """
            INSERT INTO unit_classifications (unit_type, category, role, description)
            VALUES (?, ?, ?, ?)
            ON CONFLICT (unit_type) DO NOTHING
            """

            conn.executemany(insert_query, classifications)

    def _create_player_points_history_table(self) -> None:
        """Create the player_points_history table."""
        query = """
        CREATE TABLE IF NOT EXISTS player_points_history (
            points_history_id BIGINT PRIMARY KEY,
            match_id BIGINT NOT NULL REFERENCES matches(match_id),
            player_id BIGINT NOT NULL REFERENCES players(player_id),
            turn_number INTEGER NOT NULL,
            points INTEGER NOT NULL,

            CONSTRAINT check_turn_number CHECK(turn_number >= 0),
            CONSTRAINT check_points CHECK(points >= 0),
            CONSTRAINT unique_points_turn UNIQUE(match_id, player_id, turn_number)
        );

        CREATE INDEX IF NOT EXISTS idx_points_history_match_player
        ON player_points_history(match_id, player_id);

        CREATE INDEX IF NOT EXISTS idx_points_history_turn
        ON player_points_history(turn_number);
        """
        with self.get_connection() as conn:
            conn.execute(query)

    def _create_player_military_history_table(self) -> None:
        """Create the player_military_history table."""
        query = """
        CREATE TABLE IF NOT EXISTS player_military_history (
            military_history_id BIGINT PRIMARY KEY,
            match_id BIGINT NOT NULL REFERENCES matches(match_id),
            player_id BIGINT NOT NULL REFERENCES players(player_id),
            turn_number INTEGER NOT NULL,
            military_power INTEGER NOT NULL,

            CONSTRAINT check_turn_number CHECK(turn_number >= 0),
            CONSTRAINT check_military_power CHECK(military_power >= 0),
            CONSTRAINT unique_military_turn UNIQUE(match_id, player_id, turn_number)
        );

        CREATE INDEX IF NOT EXISTS idx_military_history_match_player
        ON player_military_history(match_id, player_id);

        CREATE INDEX IF NOT EXISTS idx_military_history_turn
        ON player_military_history(turn_number);
        """
        with self.get_connection() as conn:
            conn.execute(query)

    def _create_player_legitimacy_history_table(self) -> None:
        """Create the player_legitimacy_history table."""
        query = """
        CREATE TABLE IF NOT EXISTS player_legitimacy_history (
            legitimacy_history_id BIGINT PRIMARY KEY,
            match_id BIGINT NOT NULL REFERENCES matches(match_id),
            player_id BIGINT NOT NULL REFERENCES players(player_id),
            turn_number INTEGER NOT NULL,
            legitimacy INTEGER NOT NULL,

            CONSTRAINT check_turn_number CHECK(turn_number >= 0),
            CONSTRAINT check_legitimacy CHECK(legitimacy >= 0),
            CONSTRAINT unique_legitimacy_turn UNIQUE(match_id, player_id, turn_number)
        );

        CREATE INDEX IF NOT EXISTS idx_legitimacy_history_match_player
        ON player_legitimacy_history(match_id, player_id);

        CREATE INDEX IF NOT EXISTS idx_legitimacy_history_turn
        ON player_legitimacy_history(turn_number);
        """
        with self.get_connection() as conn:
            conn.execute(query)

    def _create_family_opinion_history_table(self) -> None:
        """Create the family_opinion_history table."""
        query = """
        CREATE TABLE IF NOT EXISTS family_opinion_history (
            family_opinion_id BIGINT PRIMARY KEY,
            match_id BIGINT NOT NULL REFERENCES matches(match_id),
            player_id BIGINT NOT NULL REFERENCES players(player_id),
            turn_number INTEGER NOT NULL,
            family_name VARCHAR NOT NULL,
            opinion INTEGER NOT NULL,

            CONSTRAINT check_turn_number CHECK(turn_number >= 0),
            CONSTRAINT unique_family_opinion_turn UNIQUE(match_id, player_id, turn_number, family_name)
        );

        CREATE INDEX IF NOT EXISTS idx_family_opinion_match_player
        ON family_opinion_history(match_id, player_id);

        CREATE INDEX IF NOT EXISTS idx_family_opinion_family
        ON family_opinion_history(family_name);
        """
        with self.get_connection() as conn:
            conn.execute(query)

    def _create_religion_opinion_history_table(self) -> None:
        """Create the religion_opinion_history table."""
        query = """
        CREATE TABLE IF NOT EXISTS religion_opinion_history (
            religion_opinion_id BIGINT PRIMARY KEY,
            match_id BIGINT NOT NULL REFERENCES matches(match_id),
            player_id BIGINT NOT NULL REFERENCES players(player_id),
            turn_number INTEGER NOT NULL,
            religion_name VARCHAR NOT NULL,
            opinion INTEGER NOT NULL,

            CONSTRAINT check_turn_number CHECK(turn_number >= 0),
            CONSTRAINT unique_religion_opinion_turn UNIQUE(match_id, player_id, turn_number, religion_name)
        );

        CREATE INDEX IF NOT EXISTS idx_religion_opinion_match_player
        ON religion_opinion_history(match_id, player_id);

        CREATE INDEX IF NOT EXISTS idx_religion_opinion_religion
        ON religion_opinion_history(religion_name);
        """
        with self.get_connection() as conn:
            conn.execute(query)

    def _create_participant_name_overrides_table(self) -> None:
        """Create the participant_name_overrides table."""
        query = """
        CREATE TABLE IF NOT EXISTS participant_name_overrides (
            override_id INTEGER PRIMARY KEY,
            match_id BIGINT NOT NULL REFERENCES matches(match_id),
            save_file_player_name VARCHAR NOT NULL,
            participant_id BIGINT NOT NULL REFERENCES tournament_participants(participant_id),
            reason VARCHAR,
            created_at TIMESTAMP DEFAULT CURRENT_TIMESTAMP,
            UNIQUE(match_id, save_file_player_name)
        );
        """
        with self.get_connection() as conn:
            conn.execute(query)

    def _create_pick_order_games_table(self) -> None:
        """Create the pick_order_games table for storing Google Sheets pick order data."""
        query = """
        CREATE TABLE IF NOT EXISTS pick_order_games (
            game_number INTEGER PRIMARY KEY,
            round_number INTEGER NOT NULL,
            round_label VARCHAR,

            player1_sheet_name VARCHAR NOT NULL,
            player2_sheet_name VARCHAR NOT NULL,

            first_pick_nation VARCHAR NOT NULL,
            second_pick_nation VARCHAR NOT NULL,

            first_picker_sheet_name VARCHAR,
            second_picker_sheet_name VARCHAR,

            matched_match_id BIGINT,
            first_picker_participant_id BIGINT,
            second_picker_participant_id BIGINT,
            match_confidence VARCHAR,
            match_reason VARCHAR,

            fetched_at TIMESTAMP DEFAULT CURRENT_TIMESTAMP,
            matched_at TIMESTAMP,

            FOREIGN KEY (matched_match_id) REFERENCES matches(match_id),
            FOREIGN KEY (first_picker_participant_id) REFERENCES tournament_participants(participant_id),
            FOREIGN KEY (second_picker_participant_id) REFERENCES tournament_participants(participant_id)
        );

        CREATE INDEX IF NOT EXISTS idx_pick_order_games_round
        ON pick_order_games(round_number);

        CREATE INDEX IF NOT EXISTS idx_pick_order_games_matched_match
        ON pick_order_games(matched_match_id);
        """
        with self.get_connection() as conn:
            conn.execute(query)

    def _create_schema_migrations_table(self) -> None:
        """Create the schema migrations tracking table."""
        query = """
        CREATE TABLE IF NOT EXISTS schema_migrations (
            version VARCHAR(20) PRIMARY KEY,
            applied_at TIMESTAMP DEFAULT CURRENT_TIMESTAMP,
            description TEXT
        );
        """
        with self.get_connection() as conn:
            conn.execute(query)

    def _create_views(self) -> None:
        """Create performance optimization views."""
        # Player performance summary view
        player_performance_query = """
        CREATE OR REPLACE VIEW player_performance AS
        SELECT
            p.player_id,
            p.player_name,
            p.civilization,
            COUNT(DISTINCT p.match_id) as total_matches,
            COUNT(CASE WHEN mw.winner_player_id = p.player_id THEN 1 END) as wins,
            ROUND(
                COUNT(CASE WHEN mw.winner_player_id = p.player_id THEN 1 END) * 100.0 /
                COUNT(DISTINCT p.match_id), 2
            ) as win_rate,
            AVG(p.final_score) as avg_score
        FROM players p
        JOIN matches m ON p.match_id = m.match_id
        LEFT JOIN match_winners mw ON p.match_id = mw.match_id
        GROUP BY p.player_id, p.player_name, p.civilization;
        """

        # Match summary statistics view
        match_summary_query = """
        CREATE OR REPLACE VIEW match_summary AS
        SELECT
            m.match_id,
            m.game_name,
            m.save_date,
            m.total_turns,
            m.map_size,
            m.victory_conditions,
            COUNT(p.player_id) as player_count,
            w.player_name as winner_name,
            w.civilization as winner_civilization
        FROM matches m
        LEFT JOIN players p ON m.match_id = p.match_id
        LEFT JOIN match_winners mw ON m.match_id = mw.match_id
        LEFT JOIN players w ON mw.winner_player_id = w.player_id
        GROUP BY m.match_id, m.game_name, m.save_date, m.total_turns,
                 m.map_size, m.victory_conditions, w.player_name, w.civilization;
        """

        with self.get_connection() as conn:
            conn.execute(player_performance_query)
            conn.execute(match_summary_query)

    def _mark_schema_version(self, version: str, description: str) -> None:
        """Mark a schema version as applied.

        Args:
            version: Version string
            description: Description of changes
        """
        query = """
        INSERT OR IGNORE INTO schema_migrations (version, description)
        VALUES (?, ?)
        """
        with self.get_connection() as conn:
            conn.execute(query, {"1": version, "2": description})

    def migrate_to_participant_tracking(self) -> None:
        """Migrate existing database to support participant tracking.

        Adds participant_id columns to matches and players tables, and creates
        tournament participant tables if they don't exist.

        This migration is idempotent - safe to run multiple times.
        """
        logger.info("Checking for participant tracking migration...")

        try:
            with self.get_connection() as conn:
                # Ensure schema_migrations table exists
                conn.execute(
                    """
                    CREATE TABLE IF NOT EXISTS schema_migrations (
                        version VARCHAR(20) PRIMARY KEY,
                        applied_at TIMESTAMP DEFAULT CURRENT_TIMESTAMP,
                        description TEXT
                    )
                """
                )

                # Check if migration already applied
                result = conn.execute(
                    """
                    SELECT COUNT(*)
                    FROM schema_migrations
                    WHERE version = '4'
                """
                ).fetchone()

                if result[0] > 0:
                    logger.info("Participant tracking migration already applied")
                    return

                logger.info("Applying participant tracking migration...")
                logger.info(
                    "IMPORTANT: Consider backing up your database before applying schema changes"
                )

                # Check if matches table exists before trying to alter it or create related tables
                matches_table_exists = conn.execute(
                    """
                    SELECT COUNT(*)
                    FROM information_schema.tables
                    WHERE table_name = 'matches'
                """
                ).fetchone()

                if matches_table_exists[0] == 0:
                    logger.info(
                        "Matches table does not exist yet - skipping migration "
                        "(will be applied after initial import)"
                    )
                    # Still create tournament_participants table (no FK to matches)
                    self._create_tournament_participants_table()
                    return

            # Create tournament_participants table if not exists
            self._create_tournament_participants_table()

            # Create participant_name_overrides table if not exists (has FK to matches)
            self._create_participant_name_overrides_table()

            with self.get_connection() as conn:

                # Add columns to matches table (checking if they exist first)
                # DuckDB doesn't support IF NOT EXISTS in ALTER TABLE ADD COLUMN
                # So we need to check manually
                matches_columns_to_add = [
                    ("player1_participant_id", "BIGINT"),
                    ("player2_participant_id", "BIGINT"),
                    ("winner_participant_id", "BIGINT"),
                ]

                for column_name, column_type in matches_columns_to_add:
                    # Check if column exists
                    existing = conn.execute(
                        f"""
                        SELECT COUNT(*)
                        FROM information_schema.columns
                        WHERE table_name = 'matches'
                        AND column_name = '{column_name}'
                    """
                    ).fetchone()

                    if existing[0] == 0:
                        conn.execute(
                            f"ALTER TABLE matches ADD COLUMN {column_name} {column_type}"
                        )
                        logger.info(f"Added column {column_name} to matches table")

                # Check if players table exists before trying to alter it
                players_table_exists = conn.execute(
                    """
                    SELECT COUNT(*)
                    FROM information_schema.tables
                    WHERE table_name = 'players'
                """
                ).fetchone()

                if players_table_exists[0] == 0:
                    logger.info("Players table does not exist yet - skipping")
                    return

                # Add participant_id to players table
                existing = conn.execute(
                    """
                    SELECT COUNT(*)
                    FROM information_schema.columns
                    WHERE table_name = 'players'
                    AND column_name = 'participant_id'
                """
                ).fetchone()

                if existing[0] == 0:
                    conn.execute("ALTER TABLE players ADD COLUMN participant_id BIGINT")
                    logger.info("Added participant_id column to players table")

                    # Create index
                    conn.execute(
                        """
                        CREATE INDEX IF NOT EXISTS idx_players_participant
                        ON players(participant_id)
                    """
                    )
                    logger.info("Created index on players.participant_id")

                # Record migration
                conn.execute(
                    """
                    INSERT INTO schema_migrations (version, description, applied_at)
                    VALUES ('4', 'Add tournament participant tracking', CURRENT_TIMESTAMP)
                """
                )

                logger.info("Participant tracking migration completed successfully")

        except Exception as e:
            logger.error(f"Error during participant tracking migration: {e}")
            raise

    def migrate_to_pick_order_tracking(self) -> None:
        """Migrate existing database to support pick order tracking.

        Adds first_picker_participant_id and second_picker_participant_id columns
        to matches table, and creates pick_order_games table if it doesn't exist.

        This migration is idempotent - safe to run multiple times.
        """
        logger.info("Checking for pick order tracking migration...")

        try:
            with self.get_connection() as conn:
                # Ensure schema_migrations table exists
                conn.execute(
                    """
                    CREATE TABLE IF NOT EXISTS schema_migrations (
                        version VARCHAR(20) PRIMARY KEY,
                        applied_at TIMESTAMP DEFAULT CURRENT_TIMESTAMP,
                        description TEXT
                    )
                """
                )

                # Check if migration already applied
                result = conn.execute(
                    """
                    SELECT COUNT(*)
                    FROM schema_migrations
                    WHERE version = '5'
                """
                ).fetchone()

                if result[0] > 0:
                    logger.info("Pick order tracking migration already applied")
                    return

                logger.info("Applying pick order tracking migration...")

                # Check if matches table exists before trying to create related tables or alter it
                matches_table_exists = conn.execute(
                    """
                    SELECT COUNT(*)
                    FROM information_schema.tables
                    WHERE table_name = 'matches'
                """
                ).fetchone()

                if matches_table_exists[0] == 0:
                    logger.info(
                        "Matches table does not exist yet - skipping pick order migration "
                        "(will be applied after initial import)"
                    )
                    return

            # Create pick_order_games table if not exists (has FK to matches)
            self._create_pick_order_games_table()

            with self.get_connection() as conn:

                # Add columns to matches table (checking if they exist first)
                matches_columns_to_add = [
                    ("first_picker_participant_id", "BIGINT"),
                    ("second_picker_participant_id", "BIGINT"),
                ]

                for column_name, column_type in matches_columns_to_add:
                    # Check if column exists
                    existing = conn.execute(
                        f"""
                        SELECT COUNT(*)
                        FROM information_schema.columns
                        WHERE table_name = 'matches'
                        AND column_name = '{column_name}'
                    """
                    ).fetchone()

                    if existing[0] == 0:
                        conn.execute(
                            f"ALTER TABLE matches ADD COLUMN {column_name} {column_type}"
                        )
                        logger.info(f"Added column {column_name} to matches table")

                # Record migration
                conn.execute(
                    """
                    INSERT INTO schema_migrations (version, description, applied_at)
                    VALUES ('5', 'Add pick order tracking', CURRENT_TIMESTAMP)
                """
                )

                logger.info("Pick order tracking migration completed successfully")

        except Exception as e:
            logger.error(f"Error during pick order tracking migration: {e}")
            raise

    def get_processed_files(self) -> List[Tuple[str, str]]:
        """Get list of already processed files with their hashes.

        Returns:
            List of (filename, hash) tuples
        """
        query = "SELECT file_name, file_hash FROM matches"
        return self.fetch_all(query)

    def file_already_processed(self, filename: str, file_hash: str) -> bool:
        """Check if a file has already been processed.

        Args:
            filename: Name of the file
            file_hash: SHA256 hash of the file

        Returns:
            True if file already exists in database
        """
        query = "SELECT 1 FROM matches WHERE file_name = ? AND file_hash = ?"
        result = self.fetch_one(query, {"1": filename, "2": file_hash})
        return result is not None

    def insert_match(self, match_data: Dict[str, Any]) -> int:
        """Insert a new match record.

        Args:
            match_data: Dictionary with match information

        Returns:
            ID of the inserted match
        """
        with self.get_connection() as conn:
            # Get the next sequence value for match_id
            match_id = conn.execute("SELECT nextval('matches_id_seq')").fetchone()[0]

            query = """
            INSERT INTO matches (
                match_id, challonge_match_id, file_name, file_hash, game_name, save_date,
                game_mode, map_size, map_class, map_aspect_ratio, turn_style, turn_timer,
                victory_conditions, total_turns, winner_player_id
            ) VALUES (?, ?, ?, ?, ?, ?, ?, ?, ?, ?, ?, ?, ?, ?, ?)
            """

            conn.execute(
                query,
                [
                    match_id,
                    match_data.get("challonge_match_id"),
                    match_data["file_name"],
                    match_data["file_hash"],
                    match_data.get("game_name"),
                    match_data.get("save_date"),
                    match_data.get("game_mode"),
                    match_data.get("map_size"),
                    match_data.get("map_class"),
                    match_data.get("map_aspect_ratio"),
                    match_data.get("turn_style"),
                    match_data.get("turn_timer"),
                    match_data.get("victory_conditions"),
                    match_data.get("total_turns"),
                    match_data.get("winner_player_id"),
                ],
            )

            return match_id

    def insert_player(self, player_data: Dict[str, Any]) -> int:
        """Insert a new player record.

        Args:
            player_data: Dictionary with player information

        Returns:
            ID of the inserted player
        """
        with self.get_connection() as conn:
            # Get the next sequence value for player_id
            player_id = conn.execute("SELECT nextval('players_id_seq')").fetchone()[0]

            query = """
            INSERT INTO players (
                player_id, match_id, player_name, player_name_normalized, civilization, team_id, difficulty_level,
                final_score, is_human, final_turn_active
            ) VALUES (?, ?, ?, ?, ?, ?, ?, ?, ?, ?)
            """

            conn.execute(
                query,
                [
                    player_id,
                    player_data["match_id"],
                    player_data["player_name"],
                    player_data["player_name_normalized"],
                    player_data.get("civilization"),
                    player_data.get("team_id"),
                    player_data.get("difficulty_level"),
                    player_data.get("final_score", 0),
                    player_data.get("is_human", True),
                    player_data.get("final_turn_active"),
                ],
            )

            return player_id

    def insert_match_winner(
        self, match_id: int, winner_player_id: int, method: str = "automatic"
    ) -> None:
        """Insert a match winner record.

        Args:
            match_id: ID of the match
            winner_player_id: ID of the winning player
            method: Method used to determine winner
        """
        query = """
        INSERT INTO match_winners (match_id, winner_player_id, winner_determination_method)
        VALUES (?, ?, ?)
        """
        with self.get_connection() as conn:
            conn.execute(query, [match_id, winner_player_id, method])

    def bulk_insert_rulers(self, match_id: int, rulers: List[Dict[str, Any]]) -> None:
        """Bulk insert ruler data for a match.

        Args:
            match_id: The match ID to associate rulers with
            rulers: List of ruler dictionaries from parser.extract_rulers()

        Raises:
            ValueError: If match_id is invalid or rulers data is malformed
        """
        if not rulers:
            logger.debug(f"No rulers to insert for match {match_id}")
            return

        logger.info(f"Inserting {len(rulers)} rulers for match {match_id}")

        try:
            # Prepare data for batch insert
            insert_data = []

            for ruler in rulers:
                # Validate required fields
                if "player_id" not in ruler or "character_id" not in ruler:
                    logger.warning(
                        f"Skipping ruler with missing required fields: {ruler}"
                    )
                    continue

                # Build insert tuple
                insert_data.append(
                    {
                        "match_id": match_id,
                        "player_id": ruler["player_id"],
                        "character_id": ruler["character_id"],
                        "ruler_name": ruler.get("ruler_name"),
                        "archetype": ruler.get("archetype"),
                        "starting_trait": ruler.get("starting_trait"),
                        "succession_order": ruler.get("succession_order", 0),
                        "succession_turn": ruler.get("succession_turn", 1),
                    }
                )

            if not insert_data:
                logger.warning(f"No valid rulers to insert for match {match_id}")
                return

            # Batch insert using DuckDB's efficient bulk insert
            with self.get_connection() as conn:
                query = """
                INSERT INTO rulers (
                    ruler_id, match_id, player_id, character_id, ruler_name,
                    archetype, starting_trait, succession_order, succession_turn
                ) VALUES (?, ?, ?, ?, ?, ?, ?, ?, ?)
                """

                values = []
                for d in insert_data:
                    ruler_id = conn.execute(
                        "SELECT nextval('rulers_id_seq')"
                    ).fetchone()[0]
                    values.append(
                        [
                            ruler_id,
                            d["match_id"],
                            d["player_id"],
                            d["character_id"],
                            d["ruler_name"],
                            d["archetype"],
                            d["starting_trait"],
                            d["succession_order"],
                            d["succession_turn"],
                        ]
                    )

                conn.executemany(query, values)

            logger.info(
                f"Successfully inserted {len(insert_data)} rulers for match {match_id}"
            )

        except Exception as e:
            logger.error(f"Error inserting rulers for match {match_id}: {e}")
            raise

    def bulk_insert_events(self, events_data: List[Dict[str, Any]]) -> None:
        """Bulk insert event records for better performance.

        Args:
            events_data: List of event dictionaries
        """
        if not events_data:
            return

        with self.get_connection() as conn:
            query = """
            INSERT INTO events (
                event_id, match_id, turn_number, event_type, player_id, description,
                x_coordinate, y_coordinate, event_data
            ) VALUES (?, ?, ?, ?, ?, ?, ?, ?, ?)
            """

            # Prepare data for bulk insert with sequence values
            values = []
            for event in events_data:
                event_id = conn.execute("SELECT nextval('events_id_seq')").fetchone()[0]
                values.append(
                    [
                        event_id,
                        event["match_id"],
                        event["turn_number"],
                        event["event_type"],
                        event.get("player_id"),
                        event.get("description"),
                        event.get("x_coordinate"),
                        event.get("y_coordinate"),
                        event.get("event_data"),
                    ]
                )

            conn.executemany(query, values)

    def bulk_insert_territories(self, territories_data: List[Dict[str, Any]]) -> None:
        """Bulk insert territory records for better performance.

        Args:
            territories_data: List of territory dictionaries
        """
        if not territories_data:
            return

        with self.get_connection() as conn:
            query = """
            INSERT INTO territories (
                territory_id, match_id, x_coordinate, y_coordinate, turn_number,
                terrain_type, owner_player_id
            ) VALUES (?, ?, ?, ?, ?, ?, ?)
            """

            values = []
            for territory in territories_data:
                territory_id = conn.execute(
                    "SELECT nextval('territories_id_seq')"
                ).fetchone()[0]
                values.append(
                    [
                        territory_id,
                        territory["match_id"],
                        territory["x_coordinate"],
                        territory["y_coordinate"],
                        territory["turn_number"],
                        territory.get("terrain_type"),
                        territory.get("owner_player_id"),
                    ]
                )

            conn.executemany(query, values)

    def bulk_insert_yield_history(self, yield_data: List[Dict[str, Any]]) -> None:
        """Bulk insert yield rate history records.

        Args:
            yield_data: List of yield history dictionaries
        """
        if not yield_data:
            return

        with self.get_connection() as conn:
            query = """
            INSERT INTO player_yield_history (
                resource_id, match_id, player_id, turn_number, resource_type, amount
            ) VALUES (?, ?, ?, ?, ?, ?)
            """

            values = []
            for resource in yield_data:
                resource_id = conn.execute(
                    "SELECT nextval('resources_id_seq')"
                ).fetchone()[0]
                values.append(
                    [
                        resource_id,
                        resource["match_id"],
                        resource["player_id"],
                        resource["turn_number"],
                        resource["resource_type"],
                        resource["amount"],
                    ]
                )

            conn.executemany(query, values)

    def bulk_insert_technology_progress(
        self, tech_progress_data: List[Dict[str, Any]]
    ) -> None:
        """Bulk insert technology progress records.

        Args:
            tech_progress_data: List of technology progress dictionaries
        """
        if not tech_progress_data:
            return

        with self.get_connection() as conn:
            query = """
            INSERT INTO technology_progress (
                tech_progress_id, match_id, player_id, tech_name, count
            ) VALUES (?, ?, ?, ?, ?)
            """

            values = []
            for tech in tech_progress_data:
                tech_id = conn.execute(
                    "SELECT nextval('technology_progress_id_seq')"
                ).fetchone()[0]
                values.append(
                    [
                        tech_id,
                        tech["match_id"],
                        tech["player_id"],
                        tech["tech_name"],
                        tech["count"],
                    ]
                )

            conn.executemany(query, values)

    def bulk_insert_player_statistics(
        self, statistics_data: List[Dict[str, Any]]
    ) -> None:
        """Bulk insert player statistics records.

        Args:
            statistics_data: List of player statistics dictionaries
        """
        if not statistics_data:
            return

        with self.get_connection() as conn:
            query = """
            INSERT INTO player_statistics (
                stat_id, match_id, player_id, stat_category, stat_name, value
            ) VALUES (?, ?, ?, ?, ?, ?)
            """

            values = []
            for stat in statistics_data:
                stat_id = conn.execute(
                    "SELECT nextval('player_statistics_id_seq')"
                ).fetchone()[0]
                values.append(
                    [
                        stat_id,
                        stat["match_id"],
                        stat["player_id"],
                        stat["stat_category"],
                        stat["stat_name"],
                        stat["value"],
                    ]
                )

            conn.executemany(query, values)

    def bulk_insert_units_produced(self, units_data: List[Dict[str, Any]]) -> None:
        """Bulk insert units produced records.

        Args:
            units_data: List of units produced dictionaries
        """
        if not units_data:
            return

        with self.get_connection() as conn:
            query = """
            INSERT INTO units_produced (
                unit_produced_id, match_id, player_id, unit_type, count
            ) VALUES (?, ?, ?, ?, ?)
            """

            values = []
            for unit in units_data:
                unit_id = conn.execute(
                    "SELECT nextval('units_produced_id_seq')"
                ).fetchone()[0]
                values.append(
                    [
                        unit_id,
                        unit["match_id"],
                        unit["player_id"],
                        unit["unit_type"],
                        unit["count"],
                    ]
                )

            conn.executemany(query, values)

    def insert_match_metadata(self, match_id: int, metadata: Dict[str, Any]) -> None:
        """Insert match metadata record.

        Args:
            match_id: ID of the match
            metadata: Dictionary with match metadata
        """
        if not metadata:
            return

        with self.get_connection() as conn:
            query = """
            INSERT INTO match_metadata (
                match_id, difficulty, event_level, victory_type, victory_turn,
                opponent_level, tribe_level, development, advantage,
                succession_gender, succession_order, mortality, victory_point_modifier,
                game_options, dlc_content, map_settings
            ) VALUES (?, ?, ?, ?, ?, ?, ?, ?, ?, ?, ?, ?, ?, ?, ?, ?)
            """

            conn.execute(
                query,
                [
                    match_id,
                    metadata.get("difficulty"),
                    metadata.get("event_level"),
                    metadata.get("victory_type"),
                    metadata.get("victory_turn"),
                    metadata.get("opponent_level"),
                    metadata.get("tribe_level"),
                    metadata.get("development"),
                    metadata.get("advantage"),
                    metadata.get("succession_gender"),
                    metadata.get("succession_order"),
                    metadata.get("mortality"),
                    metadata.get("victory_point_modifier"),
                    metadata.get("game_options"),
                    metadata.get("dlc_content"),
                    metadata.get("map_settings"),
                ],
            )

    def bulk_insert_points_history(self, points_data: List[Dict[str, Any]]) -> None:
        """Bulk insert points history records.

        Args:
            points_data: List of points history dictionaries
        """
        if not points_data:
            return

        with self.get_connection() as conn:
            query = """
            INSERT INTO player_points_history (
                points_history_id, match_id, player_id, turn_number, points
            ) VALUES (?, ?, ?, ?, ?)
            """

            values = []
            for point in points_data:
                points_id = conn.execute(
                    "SELECT nextval('points_history_id_seq')"
                ).fetchone()[0]
                values.append(
                    [
                        points_id,
                        point["match_id"],
                        point["player_id"],
                        point["turn_number"],
                        point["points"],
                    ]
                )

            conn.executemany(query, values)

    def bulk_insert_military_history(self, military_data: List[Dict[str, Any]]) -> None:
        """Bulk insert military power history records.

        Args:
            military_data: List of military history dictionaries
        """
        if not military_data:
            return

        with self.get_connection() as conn:
            query = """
            INSERT INTO player_military_history (
                military_history_id, match_id, player_id, turn_number, military_power
            ) VALUES (?, ?, ?, ?, ?)
            """

            values = []
            for military in military_data:
                military_id = conn.execute(
                    "SELECT nextval('military_history_id_seq')"
                ).fetchone()[0]
                values.append(
                    [
                        military_id,
                        military["match_id"],
                        military["player_id"],
                        military["turn_number"],
                        military["military_power"],
                    ]
                )

            conn.executemany(query, values)

    def bulk_insert_legitimacy_history(
        self, legitimacy_data: List[Dict[str, Any]]
    ) -> None:
        """Bulk insert legitimacy history records.

        Args:
            legitimacy_data: List of legitimacy history dictionaries
        """
        if not legitimacy_data:
            return

        with self.get_connection() as conn:
            query = """
            INSERT INTO player_legitimacy_history (
                legitimacy_history_id, match_id, player_id, turn_number, legitimacy
            ) VALUES (?, ?, ?, ?, ?)
            """

            values = []
            for legitimacy in legitimacy_data:
                legitimacy_id = conn.execute(
                    "SELECT nextval('legitimacy_history_id_seq')"
                ).fetchone()[0]
                values.append(
                    [
                        legitimacy_id,
                        legitimacy["match_id"],
                        legitimacy["player_id"],
                        legitimacy["turn_number"],
                        legitimacy["legitimacy"],
                    ]
                )

            conn.executemany(query, values)

    def bulk_insert_family_opinion_history(
        self, family_data: List[Dict[str, Any]]
    ) -> None:
        """Bulk insert family opinion history records.

        Args:
            family_data: List of family opinion history dictionaries
        """
        if not family_data:
            return

        with self.get_connection() as conn:
            query = """
            INSERT INTO family_opinion_history (
                family_opinion_id, match_id, player_id, turn_number, family_name, opinion
            ) VALUES (?, ?, ?, ?, ?, ?)
            """

            values = []
            for family in family_data:
                family_id = conn.execute(
                    "SELECT nextval('family_opinion_id_seq')"
                ).fetchone()[0]
                values.append(
                    [
                        family_id,
                        family["match_id"],
                        family["player_id"],
                        family["turn_number"],
                        family["family_name"],
                        family["opinion"],
                    ]
                )

            conn.executemany(query, values)

    def bulk_insert_religion_opinion_history(
        self, religion_data: List[Dict[str, Any]]
    ) -> None:
        """Bulk insert religion opinion history records.

        Args:
            religion_data: List of religion opinion history dictionaries
        """
        if not religion_data:
            return

        with self.get_connection() as conn:
            query = """
            INSERT INTO religion_opinion_history (
                religion_opinion_id, match_id, player_id, turn_number, religion_name, opinion
            ) VALUES (?, ?, ?, ?, ?, ?)
            """

            values = []
            for religion in religion_data:
                religion_id = conn.execute(
                    "SELECT nextval('religion_opinion_id_seq')"
                ).fetchone()[0]
                values.append(
                    [
                        religion_id,
                        religion["match_id"],
                        religion["player_id"],
                        religion["turn_number"],
                        religion["religion_name"],
                        religion["opinion"],
                    ]
                )

            conn.executemany(query, values)


# Import Config for database path
from ..config import Config

# Global database instance
db = TournamentDatabase(db_path=Config.DATABASE_PATH, read_only = True)


def get_database(read_only: bool = True) -> TournamentDatabase:
    """Get the global database instance.

    Returns:
        TournamentDatabase instance
    """
    return TournamentDatabase(db_path=Config.DATABASE_PATH, read_only = read_only)<|MERGE_RESOLUTION|>--- conflicted
+++ resolved
@@ -541,20 +541,17 @@
                     "Settler unit for founding cities",
                 ),
                 (
-<<<<<<< HEAD
                     "UNIT_CARAVAN",
                     "civilian",
                     "caravan",
                     "Caravan unit for trade",
                 ),
-                
-=======
+                (
                     "UNIT_SCOUT",
                     "civilian",
                     "scout",
                     "Scout unit for exploration and reconnaissance",
                 ),
->>>>>>> 3cc1ef01
                 # Religious units
                 (
                     "UNIT_JUDAISM_DISCIPLE",
@@ -568,24 +565,6 @@
                     "religious",
                     "Religious unit for spreading Zoroastrianism",
                 ),
-<<<<<<< HEAD
-                (
-                    "UNIT_CHRISTIANITY_DISCIPLE",
-                    "religious",
-                    "religious",
-                    "Religious unit for spreading Christianity",
-                ),
-                (
-                    "UNIT_MANICHAEISM_DISCIPLE",
-                    "religious",
-                    "religious",
-                    "Religious unit for spreading Manichaeism",
-                ),
-
-                
-                # Military - Scout
-=======
->>>>>>> 3cc1ef01
                 (
                     "UNIT_CHRISTIANITY_DISCIPLE",
                     "religious",
@@ -615,17 +594,12 @@
                 ),
                 ("UNIT_AXEMAN", "military", "infantry", "Melee infantry unit with axe"),
                 ("UNIT_MACEMAN", "military", "infantry", "Heavy melee infantry unit"),
-<<<<<<< HEAD
                 ("UNIT_SWORDSMAN", "military", "infantry", "End game melee infantry unit"),
                 ("UNIT_PIKEMAN", "military", "infantry", "End game melee anti-mounted unit"),
-=======
-                ("UNIT_SWORDSMAN", "military", "infantry", "Melee infantry unit with sword"),
->>>>>>> 3cc1ef01
                 ("UNIT_DMT_WARRIOR", "military", "infantry", "Special infantry unit"),
                 ("UNIT_SHOTELAI", "military", "infantry", "Special infantry unit"),
                 ("UNIT_HOPLITE", "military", "infantry", "Greek heavy infantry unit"),
-<<<<<<< HEAD
-                ("UNIT_PHALANGITE", "military", "infantry", "Greek heavy infantry unit"),
+                ("UNIT_PHALANGITE", "military", "infantry", "Macedonian heavy infantry unit"),
                 ("UNIT_HASTATUS", "military", "infantry", "Roman infantry unit"),
                 (
                     "UNIT_LEGIONARY",
@@ -633,34 +607,18 @@
                     "infantry",
                     "Advanced Roman infantry unit",
                 ),
-
-=======
-                ("UNIT_PHALANGITE", "military", "infantry", "Macedonian heavy infantry unit"),
-                ("UNIT_PIKEMAN", "military", "infantry", "Anti-cavalry pike infantry unit"),
->>>>>>> 3cc1ef01
                 # Military - Ranged
                 ("UNIT_ARCHER", "military", "ranged", "Basic ranged unit"),
                 ("UNIT_SLINGER", "military", "ranged", "Early ranged unit"),
                 ("UNIT_CROSSBOWMAN", "military", "ranged", "Advanced ranged unit"),
-<<<<<<< HEAD
-                ("UNIT_LONGBOWMAN", "military", "ranged", "Advanced ranged unit"),
+                ("UNIT_LONGBOWMAN", "military", "ranged", "Long-range archer unit"),
                 ("UNIT_AKKADIAN_ARCHER", "military", "ranged", "Advanced ranged unit"),
                 ("UNIT_CIMMERIAN_ARCHER", "military", "ranged", "Advanced ranged unit"),
                 ("UNIT_MEDJAY_ARCHER", "military", "ranged", "Advanced ranged unit"),
                 ("UNIT_BEJA_ARCHER", "military", "ranged", "Advanced ranged unit"),
-              
-=======
-                ("UNIT_LONGBOWMAN", "military", "ranged", "Long-range archer unit"),
->>>>>>> 3cc1ef01
                 # Military - Cavalry
                 ("UNIT_CHARIOT", "military", "cavalry", "Chariot unit"),
-                ("UNIT_HORSEMAN", "military", "cavalry", "Horseman unit"),
-                ("UNIT_CATAPHRACT", "military", "cavalry", "CATAPHRACT unit"),
-                ("UNIT_HORSE_ARCHER", "military", "cavalry", "Horse Archer unit"),
-                ("UNIT_CAMEL_ARCHER", "military", "cavalry", "Most OP unit in the game"),
-                ("UNIT_CATAPHRACT_ARCHER", "military", "cavalry", "Horseman unit"),
                 ("UNIT_LIGHT_CHARIOT", "military", "cavalry", "Egyptian Fast chariot unit"),
-                ("UNIT_MOUNTED_LANCER", "military", "cavalry", "Egyptian Fast chariot unit"),
                 (
                     "UNIT_HITTITE_CHARIOT_1",
                     "military",
@@ -671,17 +629,14 @@
                     "UNIT_HITTITE_CHARIOT_2",
                     "military",
                     "cavalry",
-<<<<<<< HEAD
-                    "Hittite unique chariot unit",
-                ),
-=======
                     "Hittite unique chariot unit (upgraded)",
                 ),
                 ("UNIT_HORSEMAN", "military", "cavalry", "Mounted cavalry unit"),
->>>>>>> 3cc1ef01
+                ("UNIT_MOUNTED_LANCER", "military", "cavalry", "Mounted lancer unit"),
                 ("UNIT_PALTON_CAVALRY", "military", "cavalry", "Cavalry unit"),
                 ("UNIT_HORSE_ARCHER", "military", "cavalry", "Mounted archer unit"),
                 ("UNIT_CAMEL_ARCHER", "military", "cavalry", "Mounted camel archer unit"),
+                ("UNIT_CATAPHRACT", "military", "cavalry", "Heavy cavalry unit"),
                 (
                     "UNIT_CATAPHRACT_ARCHER",
                     "military",
@@ -710,6 +665,7 @@
                 ("UNIT_ONAGER", "military", "siege", "Stone-throwing siege weapon"),
                 ("UNIT_BALLISTA", "military", "siege", "Bolt-throwing siege weapon"),
                 ("UNIT_MANGONEL", "military", "siege", "Advanced stone-throwing siege weapon"),
+                ("UNIT_POLYBOLOS", "military", "siege", "Multi-bolt siege weapon"),
                 (
                     "UNIT_BATTERING_RAM",
                     "military",
@@ -720,23 +676,12 @@
                     "UNIT_SIEGE_TOWER",
                     "military",
                     "siege",
-<<<<<<< HEAD
-                    "Siege weapon for attacking cities",
-                ),
-                ("UNIT_POLYBOLOS", "military", "siege", "Toruqe siege weapon"),
-                ("UNIT_MANGONEL", "military", "siege", "Boulders of death siege weapon"),
-                # Military - Naval
-                ("UNIT_BIREME", "military", "naval", "Ancient warship"),
-                ("UNIT_TRIREME", "military", "naval", "Ancient warship lvl 2"),
-                ("UNIT_DROMON", "military", "naval", "Ancient warship lvl 3"),
-               
-=======
                     "Siege tower for scaling city walls",
                 ),
                 # Military - Naval
                 ("UNIT_BIREME", "military", "naval", "Ancient warship"),
                 ("UNIT_TRIREME", "military", "naval", "Advanced ancient warship"),
->>>>>>> 3cc1ef01
+                ("UNIT_DROMON", "military", "naval", "Advanced Byzantine warship"),
             ]
 
             insert_query = """
